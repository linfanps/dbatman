package config

import (
	"fmt"
	"github.com/ngaut/log"
	"gopkg.in/yaml.v2"
	"io/ioutil"
	"os"
	"sync"
	"time"
)

var conf Conf

type Conf struct {
	path             string
	lastModifiedTime time.Time
	mu               sync.RWMutex
	proxyConfig      *ProxyConfig
}

type ProxyConfig struct {
	Global   *GlobalConfig             `yaml:"global"`
	Clusters map[string]*ClusterConfig `yaml:"clusters"`
	Users    map[string]*UserConfig    `yaml:"users"`
}

type GlobalConfig struct {
	Port              int
	ManagePort        int      `yaml:"manage_port"`
	MaxConnections    int      `yaml:"max_connections"`
	LogFilename       string   `yaml:"log_filename"`
	LogLevel          int      `yaml:"log_level"`
	LogMaxSize        int      `yaml:"log_maxsize"`
	ClientTimeout     int      `yaml:"client_timeout"`
	ServerTimeout     int      `yaml:"server_timeout"`
	WriteTimeInterval int      `yaml:"write_time_interval"`
	ConfAutoload      int      `yaml:"conf_autoload"`
	AuthIPs           []string `yaml:"auth_ips,omitempty"`
}

type ClusterConfig struct {
	Master *NodeConfig
	Slaves []*NodeConfig
}

type NodeConfig struct {
	Host                  string
	Port                  int
	Username              string
	Password              string
	DBName                string
	Charset               string
	Weight                int
	MaxConnections        int `yaml:"max_connections"`
	MaxConnectionPoolSize int `yaml:"max_connection_pool_size"`
	ConnectTimeout        int `yaml:"connect_timeout"`
	TimeReconnectInterval int `yaml:"time_reconnect_interval"`
}

type UserConfig struct {
	Username       string
	Password       string
	DBName         string
	Charset        string
	MaxConnections int      `yaml:"max_connections"`
	MinConnections int      `yaml:"min_connections"`
	ClusterName    string   `yaml:"cluster_name"`
	AuthIPs        []string `yaml:"auth_ips,omitempty"`
	BlackListIPs   []string `yaml:"black_list_ips,omitempty"`
}

func (p *ProxyConfig) GetAllClusters() (map[string]*ClusterConfig, error) {
	if p.Clusters == nil {
<<<<<<< HEAD
		err := fmt.Errorf("GetAllClusters p.Clusters==nil")
		return nil, err
=======
		log.Errorf("p.Clusters==nil")
		return nil
>>>>>>> 34f0ea75
	}
	return p.Clusters, nil
}

// GetClusterByDBName return all cluster by given dbname
func (p *ProxyConfig) GetClusterByDBName(dbName string) (*ClusterConfig, error) {
	if p.Clusters == nil {
<<<<<<< HEAD
		err := fmt.Errorf("GetClusterByDBName p.Clusters==nil")
		return nil, err
=======
		log.Errorf("p.Clusters==nil")
		return nil
>>>>>>> 34f0ea75
	}

	for _, cluster := range p.Clusters {
		if cluster.Master.DBName == dbName {
			return cluster, nil
		}
	}

	err := fmt.Errorf("GetClusterByDBName DB %s not exists", dbName)
	return nil, err
}

<<<<<<< HEAD
func (p *ProxyConfig) GetMasterNodefromClusterByName(clusterName string) (*NodeConfig, error) {
	if p.Clusters == nil {
		err := fmt.Errorf("GetMasterNodefromClusterByName p.Clusters==nil")
		return nil, err
=======
func (p *ProxyConfig) GetMasterNodefromClusterByName(clusterName string) *NodeConfig {
	if p.Clusters == nil {
		log.Errorf("p.Clusters==nil")
		return nil
>>>>>>> 34f0ea75
	}
	node := p.Clusters[clusterName]
	if node == nil || node.Master == nil {
		err := fmt.Errorf("GetMasterNodefromClusterByName cluster %s do not exist", clusterName)
		return nil, err
	}
	return node.Master, nil
}

<<<<<<< HEAD
func (p *ProxyConfig) GetSlaveNodesfromClusterByName(clusterName string) ([]*NodeConfig, error) {
	if p.Clusters == nil {
		err := fmt.Errorf("GetSlaveNodesfromCluster p.Clusters==nil")
		return nil, err
=======
func (p *ProxyConfig) GetSlaveNodesfromClusterByName(clusterName string) []*NodeConfig {
	if p.Clusters == nil {
		log.Errorf("GetSlaveNodesfromCluster p.Clusters==nil")
		return nil
>>>>>>> 34f0ea75
	}
	node := p.Clusters[clusterName]
	if node == nil {
		err := fmt.Errorf("GetSlaveNodesfromCluster cluster %s do not exist", clusterName)
		return nil, err
	}
	return node.Slaves, nil
}

<<<<<<< HEAD
func (p *ProxyConfig) GetUserByName(username string) (*UserConfig, error) {
	if p.Users == nil {
		err := fmt.Errorf("p.Users==nil")
		return nil, err
=======
func (p *ProxyConfig) GetUserByName(username string) *UserConfig {
	if p.Users == nil {
		log.Errorf("GetUserByName p.Users==nil")
		return nil
>>>>>>> 34f0ea75
	}
	user := p.Users[username]
	if user == nil {
		err := fmt.Errorf("GetUserByName user %s do not exist", username)
		return nil, err
	}
	return user, nil
}

func (cc *ClusterConfig) GetMasterNode() *NodeConfig {
	return cc.Master
}

func (cc *ClusterConfig) GetSlaveNodes() []*NodeConfig {
	return cc.Slaves
}

func (c *Conf) parseConfigFile(proxyConfig *ProxyConfig) error {
	data, err := ioutil.ReadFile(c.path)
	if err == nil {
		err = yaml.Unmarshal([]byte(data), proxyConfig)
		if err == nil {
			if !validateConfig(proxyConfig) {
				err = fmt.Errorf("config is invalidate")
			}
		}

	}
	return err
}

func (c *Conf) GetConfig() *ProxyConfig {
	c.mu.RLock()
	proxyConfig := c.proxyConfig
	c.mu.RUnlock()
	return proxyConfig
}

func (c *Conf) CheckConfigUpdate() {
	if c.proxyConfig.Global.ConfAutoload == 1 {
		for {
			time.Sleep(time.Minute)
			log.Infof("CheckConfigUpdate checking")
			fileinfo, err := os.Stat(c.path)
			if err != nil {
				log.Errorf("CheckConfigUpdate error %s", err.Error())
				continue
			}
			//config been modified
			if c.lastModifiedTime.Before(fileinfo.ModTime()) {
				log.Infof("CheckConfigUpdate config change and load new config")
				defaultProxyConfig := getDefaultProxyConfig()
				err = c.parseConfigFile(defaultProxyConfig)
				if err != nil {
					log.Errorf("CheckConfigUpdate error %s", err.Error())
					continue
				}
				c.lastModifiedTime = fileinfo.ModTime()
				//goroutine need mutex lock
				c.mu.Lock()
				c.proxyConfig = defaultProxyConfig
				c.mu.Unlock()
				log.Infof("CheckConfigUpdate new config load success")
			}
		}

	}
}

func LoadConfig(path string) (*Conf, error) {
	fileinfo, err := os.Stat(path)
	if err != nil {
		return nil, err
	}
	conf.path = path
	defaultProxyConfig := getDefaultProxyConfig()
	err = conf.parseConfigFile(defaultProxyConfig)
	if err != nil {
		return nil, err
	}
	conf.lastModifiedTime = fileinfo.ModTime()
	conf.proxyConfig = defaultProxyConfig
	return &conf, err
}

func validateConfig(cfg *ProxyConfig) bool {
	if cfg == nil {
		return false
	}

	if len(cfg.Clusters) == 0 {
		log.Errorf("ValidateConfig 0 cluster")
		return false
	}

	if len(cfg.Users) == 0 {
		log.Errorf("ValidateConfig 0 user")
		return false
	}

	for username, user := range cfg.Users {
		clusterName := user.ClusterName
		if _, ok := cfg.Clusters[clusterName]; !ok {
			log.Errorf("ValidateConfig cluster %s belong to user %s do not exist", clusterName, username)
			return false
		}
	}

	for clusterName, cluster := range cfg.Clusters {
		if cluster.Master == nil {
			log.Errorf("ValidateConfig cluster %s do not have master node", clusterName)
			return false
		}

		master := cluster.Master
		if master.MaxConnections < master.MaxConnectionPoolSize {
			log.Errorf("ValidateConfig cluster %s master MaxConnectionPoolSize more than MaxConnections", clusterName)
			return false
		}

		if cluster.Slaves != nil {
			for _, slave := range cluster.Slaves {
				if slave.MaxConnections < slave.MaxConnectionPoolSize {
					log.Errorf("ValidateConfig cluster %s slave MaxConnectionPoolSize more than MaxConnections", clusterName)
					return false
				}
			}
		}
	}

	return true
}

func getDefaultProxyConfig() *ProxyConfig {
	cfg := ProxyConfig{
		Global: &GlobalConfig{
			Port:              3306,
			ManagePort:        3307,
			MaxConnections:    2000,
			LogLevel:          1,
			LogFilename:       "./log/dbatman.log",
			LogMaxSize:        2014,
			ClientTimeout:     1800,
			ServerTimeout:     1800,
			WriteTimeInterval: 10,
			ConfAutoload:      1,
			AuthIPs:           []string{"127.0.0.1"},
		},
	}
	return &cfg
}<|MERGE_RESOLUTION|>--- conflicted
+++ resolved
@@ -72,13 +72,8 @@
 
 func (p *ProxyConfig) GetAllClusters() (map[string]*ClusterConfig, error) {
 	if p.Clusters == nil {
-<<<<<<< HEAD
 		err := fmt.Errorf("GetAllClusters p.Clusters==nil")
 		return nil, err
-=======
-		log.Errorf("p.Clusters==nil")
-		return nil
->>>>>>> 34f0ea75
 	}
 	return p.Clusters, nil
 }
@@ -86,13 +81,8 @@
 // GetClusterByDBName return all cluster by given dbname
 func (p *ProxyConfig) GetClusterByDBName(dbName string) (*ClusterConfig, error) {
 	if p.Clusters == nil {
-<<<<<<< HEAD
 		err := fmt.Errorf("GetClusterByDBName p.Clusters==nil")
 		return nil, err
-=======
-		log.Errorf("p.Clusters==nil")
-		return nil
->>>>>>> 34f0ea75
 	}
 
 	for _, cluster := range p.Clusters {
@@ -105,17 +95,10 @@
 	return nil, err
 }
 
-<<<<<<< HEAD
 func (p *ProxyConfig) GetMasterNodefromClusterByName(clusterName string) (*NodeConfig, error) {
 	if p.Clusters == nil {
 		err := fmt.Errorf("GetMasterNodefromClusterByName p.Clusters==nil")
 		return nil, err
-=======
-func (p *ProxyConfig) GetMasterNodefromClusterByName(clusterName string) *NodeConfig {
-	if p.Clusters == nil {
-		log.Errorf("p.Clusters==nil")
-		return nil
->>>>>>> 34f0ea75
 	}
 	node := p.Clusters[clusterName]
 	if node == nil || node.Master == nil {
@@ -125,17 +108,10 @@
 	return node.Master, nil
 }
 
-<<<<<<< HEAD
 func (p *ProxyConfig) GetSlaveNodesfromClusterByName(clusterName string) ([]*NodeConfig, error) {
 	if p.Clusters == nil {
 		err := fmt.Errorf("GetSlaveNodesfromCluster p.Clusters==nil")
 		return nil, err
-=======
-func (p *ProxyConfig) GetSlaveNodesfromClusterByName(clusterName string) []*NodeConfig {
-	if p.Clusters == nil {
-		log.Errorf("GetSlaveNodesfromCluster p.Clusters==nil")
-		return nil
->>>>>>> 34f0ea75
 	}
 	node := p.Clusters[clusterName]
 	if node == nil {
@@ -145,17 +121,10 @@
 	return node.Slaves, nil
 }
 
-<<<<<<< HEAD
 func (p *ProxyConfig) GetUserByName(username string) (*UserConfig, error) {
 	if p.Users == nil {
 		err := fmt.Errorf("p.Users==nil")
 		return nil, err
-=======
-func (p *ProxyConfig) GetUserByName(username string) *UserConfig {
-	if p.Users == nil {
-		log.Errorf("GetUserByName p.Users==nil")
-		return nil
->>>>>>> 34f0ea75
 	}
 	user := p.Users[username]
 	if user == nil {
